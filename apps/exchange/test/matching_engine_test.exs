defmodule MatchingEngineTest do
  use ExUnit.Case

  alias Exchange.{Adapters.TestEventBus, MatchingEngine, Order, OrderBook, Utils}

  describe "Spread, bid_max and ask_min queries unit tests:" do
    setup _context do
      Exchange.MatchingEngine.start_link([ticker: :AUXLND, currency: :GBP, min_price: 1000, max_price: 100_000])
      :ok
    end

    test "empty order book" do
      {:ok, spread} = MatchingEngine.spread(:AUXLND)

      {:ok, ask_min} = MatchingEngine.ask_min(:AUXLND)

      {:ok, bid_max} = MatchingEngine.bid_max(:AUXLND)

      assert spread == %Money{amount: 98_998, currency: :GBP}
      assert ask_min == %Money{amount: 99_999, currency: :GBP}
      assert bid_max == %Money{amount: 1001, currency: :GBP}
    end

    test "after one buy order" do
      MatchingEngine.place_limit_order(
        :AUXLND,
        Utils.sample_order(%{size: 1000, price: 4000, side: :buy})
      )

      {:ok, spread} = MatchingEngine.spread(:AUXLND)

      {:ok, ask_min} = MatchingEngine.ask_min(:AUXLND)

      {:ok, bid_max} = MatchingEngine.bid_max(:AUXLND)
      assert spread == %Money{amount: 95_999, currency: :GBP}
      assert ask_min == %Money{amount: 99_999, currency: :GBP}
      assert bid_max == %Money{amount: 4000, currency: :GBP}
    end

    test "spread after one sell order" do
      MatchingEngine.place_limit_order(
        :AUXLND,
        Utils.sample_order(%{size: 500, price: 3900, side: :sell})
      )

      {:ok, spread} = MatchingEngine.spread(:AUXLND)

      {:ok, ask_min} = MatchingEngine.ask_min(:AUXLND)

      {:ok, bid_max} = MatchingEngine.bid_max(:AUXLND)

      assert spread == %Money{amount: 2899, currency: :GBP}
      assert ask_min == %Money{amount: 3900, currency: :GBP}
      assert bid_max == %Money{amount: 1001, currency: :GBP}
    end

    test "spread after several orders" do
      {:ok, spread_1} = MatchingEngine.spread(:AUXLND)
      {:ok, ask_min_1} = MatchingEngine.ask_min(:AUXLND)
      {:ok, bid_max_1} = MatchingEngine.bid_max(:AUXLND)

      MatchingEngine.place_limit_order(
        :AUXLND,
        Utils.sample_order(%{size: 1000, price: 4000, side: :buy})
      )

      {:ok, spread_2} = MatchingEngine.spread(:AUXLND)
      {:ok, ask_min_2} = MatchingEngine.ask_min(:AUXLND)
      {:ok, bid_max_2} = MatchingEngine.bid_max(:AUXLND)

      order = Utils.sample_order(%{size: 500, price: 3900, side: :sell})
      order = %{order | order_id: "10"}
      MatchingEngine.place_limit_order(
        :AUXLND,
        order
      )

      {:ok, spread_3} = MatchingEngine.spread(:AUXLND)
      {:ok, ask_min_3} = MatchingEngine.ask_min(:AUXLND)
      {:ok, bid_max_3} = MatchingEngine.bid_max(:AUXLND)

      order = Utils.sample_order(%{size: 1000, price: 3900, side: :sell})
      order = %{order | order_id: "10"}
      MatchingEngine.place_limit_order(
        :AUXLND,
        order
      )

      {:ok, spread_4} = MatchingEngine.spread(:AUXLND)
      {:ok, ask_min_4} = MatchingEngine.ask_min(:AUXLND)
      {:ok, bid_max_4} = MatchingEngine.bid_max(:AUXLND)

      order = Utils.sample_order(%{size: 250, price: 3800, side: :buy})
      order = %{order | order_id: "11"}
      MatchingEngine.place_limit_order(
        :AUXLND,
        order
      )

      {:ok, spread_5} = MatchingEngine.spread(:AUXLND)

      {:ok, ask_min_5} = MatchingEngine.ask_min(:AUXLND)

      {:ok, bid_max_5} = MatchingEngine.bid_max(:AUXLND)

      assert spread_1 == %Money{amount: 98_998, currency: :GBP}
      assert spread_2 == %Money{amount: 95_999, currency: :GBP}
      assert spread_3 == %Money{amount: 95_999, currency: :GBP}
      assert spread_4 == %Money{amount: 2899, currency: :GBP}
      assert spread_5 == %Money{amount: 100, currency: :GBP}

      assert ask_min_1 == %Money{amount: 99_999, currency: :GBP}
      assert ask_min_2 == %Money{amount: 99_999, currency: :GBP}
      assert ask_min_3 == %Money{amount: 99_999, currency: :GBP}
      assert ask_min_4 == %Money{amount: 3900, currency: :GBP}
      assert ask_min_5 == %Money{amount: 3900, currency: :GBP}

      assert bid_max_1 == %Money{amount: 1001, currency: :GBP}
      assert bid_max_2 == %Money{amount: 4000, currency: :GBP}
      assert bid_max_3 == %Money{amount: 4000, currency: :GBP}
      assert bid_max_4 == %Money{amount: 1001, currency: :GBP}
      assert bid_max_5 == %Money{amount: 3800, currency: :GBP}
    end
  end

  describe "Expirations:" do
    setup _context do
      Exchange.MatchingEngine.start_link([ticker: :AGZRC, currency: :EUR, min_price: 1000, max_price: 100_000])
      Utils.sample_matching_engine_init(:AGZRC)
      :ok
    end

    test "orders with expiration are added to expiration_list" do
      t1 = :os.system_time(:millisecond)
      t2 = :os.system_time(:millisecond) - 1000

      buy_order =
        Utils.sample_expiring_order(%{size: 1000, price: 3999, side: :buy, id: "9", exp_time: t1})

      sell_order =
        Utils.sample_expiring_order(%{
          size: 1000,
          price: 4020,
          side: :sell,
          id: "10",
          exp_time: t2
        })

<<<<<<< HEAD
      MatchingEngine.place_limit_order(:AGZRC, buy_order)
      MatchingEngine.place_limit_order(:AGZRC, sell_order)
=======
      {:reply, _code, ob} = MatchingEngine.handle_call({:place_limit_order, buy_order}, nil, ob)
      {:reply, _code, ob} = MatchingEngine.handle_call({:place_limit_order, sell_order}, nil, ob)
>>>>>>> a1a0dc40
      order_id_1 = buy_order.order_id
      order_id_2 = sell_order.order_id
      {:ok, ob} = MatchingEngine.order_book_entries(:AGZRC)
      assert ob.expiration_list == [{t2, order_id_2}, {t1, order_id_1}]
    end

    test "orders fullfilled are not added to expiration_list" do
      t1 = :os.system_time(:millisecond)

      buy_order =
        Utils.sample_expiring_order(%{size: 750, price: 4010, side: :buy, id: "9", exp_time: t1})

      MatchingEngine.place_limit_order(:AGZRC, buy_order)
      {:ok, ob} = MatchingEngine.order_book_entries(:AGZRC)
      assert ob.expiration_list == []
    end

    test "order is automatically cancelled on expiration time" do
      t = :os.system_time(:millisecond) - 1

      order =
        Utils.sample_expiring_order(%{size: 1000, price: 3999, side: :buy, id: "9", exp_time: t})

<<<<<<< HEAD
      MatchingEngine.place_limit_order(:AGZRC, order)
      {:ok, ob} = MatchingEngine.order_book_entries(:AGZRC)
=======
      {:reply, _code, ob} = MatchingEngine.handle_call({:place_limit_order, order}, nil, ob)
>>>>>>> a1a0dc40
      assert [{t, order.order_id}] == ob.expiration_list
      assert [] == ob.expired_orders
    end
  end

  describe "Placing and canceling orders:" do
    setup _context do
      Exchange.MatchingEngine.start_link([ticker: :AUXZRC, currency: :EUR, min_price: 1000, max_price: 100_000])
      Utils.sample_matching_engine_init(:AUXZRC)
      :ok
    end

    test "Place a market buy order that consumes the top of the sell side" do
      order = Utils.sample_order(%{size: 2000, price: 0, side: :buy})
      order = %Order{order | type: :market}

      MatchingEngine.place_market_order(:AUXZRC, order)
      {:ok, ob} = MatchingEngine.order_book_entries(:AUXZRC)
      {:ok, spread} = MatchingEngine.spread(:AUXZRC)
      {:ok, ask_min} = MatchingEngine.ask_min(:AUXZRC)
      {:ok, bid_max} = MatchingEngine.bid_max(:AUXZRC)
      assert Enum.count(ob.sell) == 1
      assert spread == %Money{amount: 20, currency: :EUR}
      assert ask_min == %Money{amount: 4020, currency: :EUR}
      assert bid_max == %Money{amount: 4000, currency: :EUR}
    end

    test "Place a market sell order that consumes the top of the buy side" do
      order = Utils.sample_order(%{size: 750, price: 0, side: :sell})
      order = %Order{order | type: :market}

      MatchingEngine.place_market_order(:AUXZRC, order)

      {:ok, spread} = MatchingEngine.spread(:AUXZRC)
      {:ok, ask_min} = MatchingEngine.ask_min(:AUXZRC)
      {:ok, bid_max} = MatchingEngine.bid_max(:AUXZRC)
      {:ok, ob} = MatchingEngine.order_book_entries(:AUXZRC)
      assert Enum.count(ob.buy) == 2
      assert spread == %Money{amount: 40, currency: :EUR}
      assert ask_min == %Money{amount: 4010, currency: :EUR}
      assert bid_max == %Money{amount: 3970, currency: :EUR}
    end

    test "Place a market buy order that partially consumes the top order of the sell side" do
      order = Utils.sample_order(%{size: 100, price: 0, side: :buy})
      order = %Order{order | type: :market}

      MatchingEngine.place_market_order(:AUXZRC, order)
      {:ok, ob} = MatchingEngine.order_book_entries(:AUXZRC)

      partial_order = ob.sell[4010] |> Enum.find(%Order{}, fn order -> order.order_id == "1" end)
      assert Map.get(partial_order, :size) == 650
    end

    test "Place a market sell order that partially consumes the top order of the buy side" do
      order = Utils.sample_order(%{size: 100, price: 0, side: :sell})
      order = %Order{order | type: :market}

      MatchingEngine.place_market_order(:AUXZRC, order)
      {:ok, ob} = MatchingEngine.order_book_entries(:AUXZRC)

      partial_order = ob.buy[4000] |> Enum.find(%Order{}, fn order -> order.order_id == "4" end)
      assert Map.get(partial_order, :size) == 150
    end

    test "Place a market buy order that is partially filled" do
      order = Utils.sample_order(%{size: 10_000, price: 0, side: :buy})
      order = %Order{order | type: :market}

      MatchingEngine.place_market_order(:AUXZRC, order)
      {:ok, ob} = MatchingEngine.order_book_entries(:AUXZRC)

      partial_order =
        ob.buy[ob.bid_max] |> Enum.find(%Order{}, fn order -> order.order_id == "9" end)

      assert Map.get(partial_order, :size) == 7750
    end

    test "Place a market sell order that partially filled" do
      order = Utils.sample_order(%{size: 10_000, price: 0, side: :sell})
      order = %Order{order | type: :market}

      MatchingEngine.place_market_order(:AUXZRC, order)
      {:ok, ob} = MatchingEngine.order_book_entries(:AUXZRC)

      partial_order =
        ob.sell[ob.ask_min] |> Enum.find(%Order{}, fn order -> order.order_id == "9" end)

      assert Map.get(partial_order, :size) == 8350
    end

    test "Place a limit buy order that consumes the top of the sell side" do
      order = Utils.sample_order(%{size: 2000, price: 4010, side: :buy})

      MatchingEngine.place_limit_order(:AUXZRC, order)

      {:ok, spread} = MatchingEngine.spread(:AUXZRC)
      {:ok, ask_min} = MatchingEngine.ask_min(:AUXZRC)
      {:ok, bid_max} = MatchingEngine.bid_max(:AUXZRC)
      {:ok, ob} = MatchingEngine.order_book_entries(:AUXZRC)
      assert Enum.count(ob.sell) == 1
      assert spread == %Money{amount: 20, currency: :EUR}
      assert ask_min == %Money{amount: 4020, currency: :EUR}
      assert bid_max == %Money{amount: 4000, currency: :EUR}
    end

    test "Place a limit sell order that consumes the top of the buy side" do
      order = Utils.sample_order(%{size: 750, price: 4000, side: :sell})

      MatchingEngine.place_limit_order(:AUXZRC, order)

      {:ok, spread} = MatchingEngine.spread(:AUXZRC)
      {:ok, ask_min} = MatchingEngine.ask_min(:AUXZRC)
      {:ok, bid_max} = MatchingEngine.bid_max(:AUXZRC)
      {:ok, ob} = MatchingEngine.order_book_entries(:AUXZRC)
      assert Enum.count(ob.buy) == 2
      assert spread == %Money{amount: 40, currency: :EUR}
      assert ask_min == %Money{amount: 4010, currency: :EUR}
      assert bid_max == %Money{amount: 3970, currency: :EUR}
    end

    test "Place a limit buy order that partially consumes the top order of the sell side" do
      order = Utils.sample_order(%{size: 100, price: 4010, side: :buy})
      MatchingEngine.place_limit_order(:AUXZRC, order)
      {:ok, ob} = MatchingEngine.order_book_entries(:AUXZRC)
      partial_order = ob.sell[4010] |> Enum.find(%Order{}, fn order -> order.order_id == "1" end)
      assert Map.get(partial_order, :size) == 650
    end

    test "Place a limit sell order that partially consumes the top order of the buy side" do
      order = Utils.sample_order(%{size: 100, price: 4000, side: :sell})

      MatchingEngine.place_limit_order(:AUXZRC, order)
      {:ok, ob} = MatchingEngine.order_book_entries(:AUXZRC)

      partial_order = ob.buy[4000] |> Enum.find(%Order{}, fn order -> order.order_id == "4" end)
      assert Map.get(partial_order, :size) == 150
    end

    test "Place a limit buy order that is partially filled" do
      order = Utils.sample_order(%{size: 10_000, price: 4010, side: :buy})
      order = %Order{order | type: :market}

      MatchingEngine.place_market_order(:AUXZRC, order)
      {:ok, ob} = MatchingEngine.order_book_entries(:AUXZRC)

      partial_order =
        ob.buy[ob.bid_max] |> Enum.find(%Order{}, fn order -> order.order_id == "9" end)

      assert Map.get(partial_order, :size) == 7750
      assert Map.get(partial_order, :initial_size) == 10_000
      refute ob.sell[4010]
    end

    test "Place a limit sell order that partially filled" do
      order = Utils.sample_order(%{size: 10_000, price: 4000, side: :sell})
      order = %Order{order | type: :market}

      MatchingEngine.place_market_order(:AUXZRC, order)
      {:ok, ob} = MatchingEngine.order_book_entries(:AUXZRC)

      partial_order =
        ob.sell[ob.ask_min] |> Enum.find(%Order{}, fn order -> order.order_id == "9" end)

      assert Map.get(partial_order, :size) == 8350
      assert Map.get(partial_order, :initial_size) == 10_000
      refute ob.buy[4000]
    end

    test "Place limit order with price higher than max_price" do
      order = Utils.sample_order(%{size: 100, price: 190_000, side: :sell})

      code = MatchingEngine.place_limit_order(:AUXZRC, order)

      assert code == :error
    end

    test "Place limit order with price lower than min_price" do
      order = Utils.sample_order(%{size: 100, price: 900, side: :sell})

      code = MatchingEngine.place_limit_order(:AUXZRC, order)

      assert code == :error
    end

    test "Place limit order with existing id" do
      order = Utils.sample_order(%{size: 100, price: 10_000, side: :sell})
      order = %Order{order | order_id: "4"}

      code = MatchingEngine.place_limit_order(:AUXZRC, order)

      assert code == :error
    end

    test "Place market order with existing id" do
      order = Utils.sample_order(%{size: 100, price: 10_000, side: :sell})
      order = %Order{order | type: :market, order_id: "4"}

      code = MatchingEngine.place_market_order(:AUXZRC, order)

      assert code == :error
    end

    test "Cancel existing order" do
      MatchingEngine.cancel_order(:AUXZRC, "4")
      {code, ob} = MatchingEngine.order_book_entries(:AUXZRC)
      assert code == :ok
      refute OrderBook.fetch_order_by_id(ob, 4)
    end

    test "Cancel inexisting order" do
      code = MatchingEngine.cancel_order(:AUXZRC, "")
      assert code == :error
    end
  end

  describe "Volume queries:" do
    setup _context do
      Exchange.MatchingEngine.start_link([ticker: :AGLND, currency: :GBP, min_price: 1000, max_price: 100_000])
      Utils.sample_matching_engine_init(:AGLND)
      :ok
    end

    test "sample order book" do
      {:ok, ask_volume} = MatchingEngine.ask_volume(:AGLND)
      {:ok, bid_volume} = MatchingEngine.bid_volume(:AGLND)
      assert ask_volume == 2250
      assert bid_volume == 1650
    end

    test "Volumes after sell order that consumes the buy side" do
      order = Utils.sample_order(%{size: 1800, price: 1010, side: :sell})

      MatchingEngine.place_limit_order(:AGLND, order)

      {:ok, ask_volume} = MatchingEngine.ask_volume(:AGLND)
      {:ok, bid_volume} = MatchingEngine.bid_volume(:AGLND)
      assert ask_volume == 2400
      assert bid_volume == 0
    end

    test "Volumes after sell order that partially consumes the buy side" do
      order = Utils.sample_order(%{size: 1500, price: 1010, side: :sell})

      MatchingEngine.place_limit_order(:AGLND, order)

      {:ok, ask_volume} = MatchingEngine.ask_volume(:AGLND)
      {:ok, bid_volume} = MatchingEngine.bid_volume(:AGLND)
      assert ask_volume == 2250
      assert bid_volume == 150
    end

    test "Volumes after buy order that consumes the sell side" do
      order = Utils.sample_order(%{size: 2500, price: 4050, side: :buy})

      MatchingEngine.place_limit_order(:AGLND, order)

      {:ok, ask_volume} = MatchingEngine.ask_volume(:AGLND)
      {:ok, bid_volume} = MatchingEngine.bid_volume(:AGLND)
      assert ask_volume == 0
      assert bid_volume == 1900
    end

    test "Volumes after buy order that partially consumes the sell side" do
      order = Utils.sample_order(%{size: 2000, price: 4050, side: :buy})

      MatchingEngine.place_limit_order(:AGLND, order)

      {:ok, ask_volume} = MatchingEngine.ask_volume(:AGLND)
      {:ok, bid_volume} = MatchingEngine.bid_volume(:AGLND)
      assert ask_volume == 250
      assert bid_volume == 1650
    end
  end

  describe "Total orders queries:" do
    setup _context do
      Exchange.MatchingEngine.start_link([ticker: :AUXUS, currency: :USD, min_price: 1000, max_price: 100_000])
      Utils.sample_matching_engine_init(:AUXUS)
      :ok
    end

    test "After adding buy order that consumes 1 or more sell orders" do
      order = Utils.sample_order(%{size: 2000, price: 4010, side: :buy})

      MatchingEngine.place_limit_order(:AUXUS, order)
      {:ok, total_bid_orders} = MatchingEngine.total_bid_orders(:AUXUS)
      {:ok, total_ask_orders} = MatchingEngine.total_ask_orders(:AUXUS)
      assert total_bid_orders == 4
      assert total_ask_orders == 1
    end

    test "After adding sell order that consumes 1 or more buy orders" do
      order = Utils.sample_order(%{size: 2000, price: 4000, side: :sell})

      MatchingEngine.place_limit_order(:AUXUS, order)
      {:ok, total_bid_orders} = MatchingEngine.total_bid_orders(:AUXUS)
      {:ok, total_ask_orders} = MatchingEngine.total_ask_orders(:AUXUS)
      assert total_bid_orders == 2
      assert total_ask_orders == 5
    end

    test "After adding buy order" do
      order = Utils.sample_order(%{size: 2000, price: 3000, side: :buy})

      MatchingEngine.place_limit_order(:AUXUS, order)

      {:ok, total_bid_orders} = MatchingEngine.total_bid_orders(:AUXUS)

      {:ok, total_ask_orders} = MatchingEngine.total_ask_orders(:AUXUS)

      assert total_bid_orders == 5
      assert total_ask_orders == 4
    end

    test "After adding sell order" do
      order = Utils.sample_order(%{size: 1000, price: 5000, side: :sell})

      MatchingEngine.place_limit_order(:AUXUS, order)

      {:ok, total_bid_orders} = MatchingEngine.total_bid_orders(:AUXUS)

      {:ok, total_ask_orders} = MatchingEngine.total_ask_orders(:AUXUS)

      assert total_bid_orders == 4
      assert total_ask_orders == 5
    end

    test "Sample order book" do
      {:ok, total_bid_orders} = MatchingEngine.total_bid_orders(:AUXUS)

      {:ok, total_ask_orders} = MatchingEngine.total_ask_orders(:AUXUS)

      assert total_bid_orders == 4
      assert total_ask_orders == 4
    end
  end

  describe "Open orders queries:" do
    setup _context do
      Exchange.MatchingEngine.start_link([ticker: :KAPPA, currency: :GBP, min_price: 1000, max_price: 100_000])
      Utils.sample_matching_engine_init(:KAPPA)
      :ok
    end

    test "Sample order book" do
      ids =
        ~w(alchemist1 alchemist2 alchemist3 alchemist4 alchemist5 alchemist6 alchemist7 alchemist8)

      {:ok, orders} = MatchingEngine.open_orders(:KAPPA)

      active = orders |> Enum.map(& &1.trader_id) |> Enum.sort()
      assert ids == active
    end

    test "Get orders from specific trader_id" do
      {:ok, orders} = MatchingEngine.open_orders_by_trader(:KAPPA, "alchemist1")

      active = orders |> Enum.map(&Map.get(&1, :trader_id, nil))
      assert Enum.count(active) == 1
      assert active == ["alchemist1"]
    end

    test "Get orders from non existing trader_id" do
      {:ok, orders} = MatchingEngine.open_orders_by_trader(:KAPPA, "alchemist0")
      active = orders |> Enum.map(& &1.trader_id)
      assert active == []
    end

    test "Sell order that consumes the top buy side" do
      ids = ~w(alchemist0 alchemist3 alchemist4 alchemist5 alchemist6 alchemist7 alchemist8)
      order = Utils.sample_order(%{size: 2000, price: 4000, side: :sell})
      order = %Order{order | trader_id: "alchemist0"}

      MatchingEngine.place_limit_order(:KAPPA, order)

      {:ok, orders} = MatchingEngine.open_orders_by_trader(:KAPPA, "alchemist0")

      {:ok, total_orders} = MatchingEngine.open_orders(:KAPPA)

      active = orders |> Enum.map(& &1.trader_id)
      total_active = total_orders |> Enum.map(& &1.trader_id) |> Enum.sort()
      assert Enum.count(active) == 1
      assert total_active == ids
    end

    test "Multiple order placing" do
      ids = ~w(alchemist0 alchemist0 alchemist1 alchemist2 alchemist3 alchemist4
                alchemist5 alchemist6 alchemist7 alchemist8)
      order_1 = Utils.sample_order(%{size: 2000, price: 3200, side: :buy})
      order_2 = Utils.sample_order(%{size: 2100, price: 3000, side: :buy})
      order_1 = %Order{order_1 | trader_id: "alchemist0", order_id: "100"}
      order_2 = %Order{order_2 | trader_id: "alchemist0"}

      MatchingEngine.place_limit_order(:KAPPA, order_1)

      MatchingEngine.place_limit_order(:KAPPA, order_2)

      {:ok, orders} = MatchingEngine.open_orders_by_trader(:KAPPA, "alchemist0")

      {:ok, total_orders} = MatchingEngine.open_orders(:KAPPA)

      active = orders |> Enum.map(& &1.trader_id)
      total_active = total_orders |> Enum.map(& &1.trader_id) |> Enum.sort()
      assert Enum.count(active) == 2
      assert total_active == ids
    end
  end

  describe "Message bus" do
    setup _context do
      Exchange.MatchingEngine.start_link([ticker: :BTCUS, currency: :USD, min_price: 1000, max_price: 100_000])
      :ok
    end

    test "Check if trade_executed event is correctly broadcasted" do
      TestEventBus.flush()
      order_1 = Utils.sample_order(%{size: 1000, price: 1010, side: :buy})
      order_2 = Utils.sample_order(%{size: 1000, price: 1010, side: :sell})
      order_1 = %Order{order_1 | trader_id: "alchemist0", order_id: "100"}
      order_2 = %Order{order_2 | trader_id: "alchemist9", order_id: "101"}
      ids = ~w(100 101)
      MatchingEngine.place_limit_order(:BTCUS, order_1)
      MatchingEngine.place_limit_order(:BTCUS, order_2)

      order_queued_ids =
        TestEventBus.value()
        |> Enum.filter(fn {_cast_event, event, _payload} ->
          event == :order_queued
        end)
        |> Enum.map(fn {_cast_event, _event, payload} ->
          payload.order_id
        end)

      trade_ids =
        TestEventBus.value()
        |> Enum.filter(fn {_cast_event, event, _payload} ->
          event == :trade_executed
        end)
        |> Enum.map(fn {_cast_event, _event, payload} ->
          {payload.buyer_id, payload.seller_id, payload.buy_order_id, payload.sell_order_id}
        end)

      [{buyer_id, seller_id, buy_order_id, sell_order_id}| _tail] = trade_ids
      assert order_queued_ids == ids
      assert Enum.count(order_queued_ids) == 2
      assert buyer_id == "alchemist0"
      assert seller_id == "alchemist9"
      assert sell_order_id == "101"
      assert buy_order_id == "100"
      assert Enum.count(trade_ids) == 1
    end

    test "Check if order_cancelled event is correctly broadcasted" do
      TestEventBus.flush()
      order_1 = Utils.sample_order(%{size: 1000, price: 1010, side: :buy})
      order_2 = Utils.sample_order(%{size: 1000, price: 2000, side: :sell})
      order_1 = %Order{order_1 | trader_id: "alchemist0", order_id: "100"}
      order_2 = %Order{order_2 | trader_id: "alchemist9"}
      ids = ~w(100 9)
      MatchingEngine.place_limit_order(:BTCUS, order_1)
      MatchingEngine.place_limit_order(:BTCUS, order_2)
      MatchingEngine.cancel_order(:BTCUS, "9")
      MatchingEngine.cancel_order(:BTCUS, "100")

      order_queued_ids =
        TestEventBus.value()
        |> Enum.filter(fn {_cast_event, event, _payload} ->
          event == :order_queued
        end)
        |> Enum.map(fn {_cast_event, _event, payload} ->
          payload.order_id
        end)

      cancel_ids =
        TestEventBus.value()
        |> Enum.filter(fn {_cast_event, event, _payload} ->
          event == :order_cancelled
        end)
        |> Enum.map(fn {_cast_event, _event, payload} ->
          payload.order_id
        end)

      assert order_queued_ids == ids
      assert Enum.count(order_queued_ids) == 2
      assert cancel_ids == Enum.reverse(ids)
      assert Enum.count(cancel_ids) == 2
    end

    test "Check if order_expired event is correctly broadcasted" do
      TestEventBus.flush()
      order_1 = Utils.sample_order(%{size: 1000, price: 1010, side: :buy})
      t = :os.system_time(:millisecond) - 2000
      order_1 = %Order{order_1 | trader_id: "alchemist0", order_id: "100", exp_time: t}

      MatchingEngine.place_limit_order(:BTCUS, order_1)
      :timer.sleep(3000)

      expired_ids =
        TestEventBus.value()
        |> Enum.filter(fn {_cast_event, event, _payload} ->
          event == :order_expired
        end)
        |> Enum.map(fn {_cast_event, _event, payload} ->
          payload.order_id
        end)

      assert expired_ids == ["100"]
      assert Enum.count(expired_ids) == 1
    end

    test "Check if order_queued event is correctly broadcasted" do
      TestEventBus.flush()
      order_1 = Utils.sample_order(%{size: 1000, price: 1010, side: :buy})
      order_2 = Utils.sample_order(%{size: 1000, price: 2000, side: :sell})
      order_1 = %Order{order_1 | trader_id: "alchemist0", order_id: "100"}
      order_2 = %Order{order_2 | trader_id: "alchemist0"}
      ids = ~w(100 9)
      MatchingEngine.place_limit_order(:BTCUS, order_1)
      MatchingEngine.place_limit_order(:BTCUS, order_2)

      queue_ids =
        TestEventBus.value()
        |> Enum.filter(fn {_cast_event, event, _payload} ->
          event == :order_queued
        end)
        |> Enum.map(fn {_cast_event, _event, payload} ->
          payload.order_id
        end)

      assert queue_ids == ids
      assert Enum.count(queue_ids) == 2
    end

    test "Check if price_broadcast event is correctly broadcasted" do
      TestEventBus.flush()
      :timer.sleep(2000)

      prices =
        TestEventBus.value()
        |> Enum.filter(fn {_cast_event, event, _payload} ->
          event == :price_broadcast
        end)

      assert Enum.uniq(prices)
             |> Enum.map(fn {:cast_event, :price_broadcast, prices} ->
               prices.ticker
             end)
             |> Enum.member?(:BTCUS)

      assert Enum.count(prices) > 0
    end
  end
end<|MERGE_RESOLUTION|>--- conflicted
+++ resolved
@@ -5,7 +5,13 @@
 
   describe "Spread, bid_max and ask_min queries unit tests:" do
     setup _context do
-      Exchange.MatchingEngine.start_link([ticker: :AUXLND, currency: :GBP, min_price: 1000, max_price: 100_000])
+      Exchange.MatchingEngine.start_link(
+        ticker: :AUXLND,
+        currency: :GBP,
+        min_price: 1000,
+        max_price: 100_000
+      )
+
       :ok
     end
 
@@ -70,6 +76,7 @@
 
       order = Utils.sample_order(%{size: 500, price: 3900, side: :sell})
       order = %{order | order_id: "10"}
+
       MatchingEngine.place_limit_order(
         :AUXLND,
         order
@@ -81,6 +88,7 @@
 
       order = Utils.sample_order(%{size: 1000, price: 3900, side: :sell})
       order = %{order | order_id: "10"}
+
       MatchingEngine.place_limit_order(
         :AUXLND,
         order
@@ -92,15 +100,14 @@
 
       order = Utils.sample_order(%{size: 250, price: 3800, side: :buy})
       order = %{order | order_id: "11"}
+
       MatchingEngine.place_limit_order(
         :AUXLND,
         order
       )
 
       {:ok, spread_5} = MatchingEngine.spread(:AUXLND)
-
       {:ok, ask_min_5} = MatchingEngine.ask_min(:AUXLND)
-
       {:ok, bid_max_5} = MatchingEngine.bid_max(:AUXLND)
 
       assert spread_1 == %Money{amount: 98_998, currency: :GBP}
@@ -125,7 +132,13 @@
 
   describe "Expirations:" do
     setup _context do
-      Exchange.MatchingEngine.start_link([ticker: :AGZRC, currency: :EUR, min_price: 1000, max_price: 100_000])
+      Exchange.MatchingEngine.start_link(
+        ticker: :AGZRC,
+        currency: :EUR,
+        min_price: 1000,
+        max_price: 100_000
+      )
+
       Utils.sample_matching_engine_init(:AGZRC)
       :ok
     end
@@ -146,13 +159,8 @@
           exp_time: t2
         })
 
-<<<<<<< HEAD
       MatchingEngine.place_limit_order(:AGZRC, buy_order)
       MatchingEngine.place_limit_order(:AGZRC, sell_order)
-=======
-      {:reply, _code, ob} = MatchingEngine.handle_call({:place_limit_order, buy_order}, nil, ob)
-      {:reply, _code, ob} = MatchingEngine.handle_call({:place_limit_order, sell_order}, nil, ob)
->>>>>>> a1a0dc40
       order_id_1 = buy_order.order_id
       order_id_2 = sell_order.order_id
       {:ok, ob} = MatchingEngine.order_book_entries(:AGZRC)
@@ -176,12 +184,8 @@
       order =
         Utils.sample_expiring_order(%{size: 1000, price: 3999, side: :buy, id: "9", exp_time: t})
 
-<<<<<<< HEAD
       MatchingEngine.place_limit_order(:AGZRC, order)
       {:ok, ob} = MatchingEngine.order_book_entries(:AGZRC)
-=======
-      {:reply, _code, ob} = MatchingEngine.handle_call({:place_limit_order, order}, nil, ob)
->>>>>>> a1a0dc40
       assert [{t, order.order_id}] == ob.expiration_list
       assert [] == ob.expired_orders
     end
@@ -189,7 +193,13 @@
 
   describe "Placing and canceling orders:" do
     setup _context do
-      Exchange.MatchingEngine.start_link([ticker: :AUXZRC, currency: :EUR, min_price: 1000, max_price: 100_000])
+      Exchange.MatchingEngine.start_link(
+        ticker: :AUXZRC,
+        currency: :EUR,
+        min_price: 1000,
+        max_price: 100_000
+      )
+
       Utils.sample_matching_engine_init(:AUXZRC)
       :ok
     end
@@ -400,7 +410,13 @@
 
   describe "Volume queries:" do
     setup _context do
-      Exchange.MatchingEngine.start_link([ticker: :AGLND, currency: :GBP, min_price: 1000, max_price: 100_000])
+      Exchange.MatchingEngine.start_link(
+        ticker: :AGLND,
+        currency: :GBP,
+        min_price: 1000,
+        max_price: 100_000
+      )
+
       Utils.sample_matching_engine_init(:AGLND)
       :ok
     end
@@ -459,7 +475,13 @@
 
   describe "Total orders queries:" do
     setup _context do
-      Exchange.MatchingEngine.start_link([ticker: :AUXUS, currency: :USD, min_price: 1000, max_price: 100_000])
+      Exchange.MatchingEngine.start_link(
+        ticker: :AUXUS,
+        currency: :USD,
+        min_price: 1000,
+        max_price: 100_000
+      )
+
       Utils.sample_matching_engine_init(:AUXUS)
       :ok
     end
@@ -522,7 +544,13 @@
 
   describe "Open orders queries:" do
     setup _context do
-      Exchange.MatchingEngine.start_link([ticker: :KAPPA, currency: :GBP, min_price: 1000, max_price: 100_000])
+      Exchange.MatchingEngine.start_link(
+        ticker: :KAPPA,
+        currency: :GBP,
+        min_price: 1000,
+        max_price: 100_000
+      )
+
       Utils.sample_matching_engine_init(:KAPPA)
       :ok
     end
@@ -593,7 +621,13 @@
 
   describe "Message bus" do
     setup _context do
-      Exchange.MatchingEngine.start_link([ticker: :BTCUS, currency: :USD, min_price: 1000, max_price: 100_000])
+      Exchange.MatchingEngine.start_link(
+        ticker: :BTCUS,
+        currency: :USD,
+        min_price: 1000,
+        max_price: 100_000
+      )
+
       :ok
     end
 
@@ -625,7 +659,7 @@
           {payload.buyer_id, payload.seller_id, payload.buy_order_id, payload.sell_order_id}
         end)
 
-      [{buyer_id, seller_id, buy_order_id, sell_order_id}| _tail] = trade_ids
+      [{buyer_id, seller_id, buy_order_id, sell_order_id} | _tail] = trade_ids
       assert order_queued_ids == ids
       assert Enum.count(order_queued_ids) == 2
       assert buyer_id == "alchemist0"
