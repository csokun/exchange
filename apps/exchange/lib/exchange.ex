defmodule Exchange do
  @moduledoc """
  Documentation for `Exchange`.
  """

  @doc """
  Place a limit order on the order book

  ## Examples

  iex(2)> Exchange.place_order(%{
  ...> type: :limit, price: 1,
  ...> order_id: "a", trader_id: "b",
  ...> side: "buy", size: 10 }, :AUXLND)

  {:error, "Invalid argument; Not a valid UUID: a"}

  iex(3)> Exchange.place_order(%{
  ...> type: :limit, price: 1,
  ...> order_id: UUID.uuid1, trader_id: UUID.uuid1,
  ...> side: "buy", size: 10 }, :AUXLND)

  {:error, "Order Side accepted values are: - :buy or :sell"}

  iex(4)> Exchange.place_order(%{
  ...> type: :limit, price: 1,
  ...> order_id: UUID.uuid1, trader_id: UUID.uuid1,
  ...> side: :buy, size: 10 }, :AUXLND)

  :ok
  """

  def place_order(%{type: :limit} = order_params, ticker) do
    case Exchange.Validations.cast_order(order_params) do
      {:ok, limit_order} ->
        Exchange.MatchingEngine.place_limit_order(ticker, limit_order)

      {:error, errors} ->
        {:error, errors}
    end
  end

  @doc """
  Places a market order on the Exchange

  iex(4)> Exchange.place_order(%{
  ...> type: :market,
  ...> order_id: UUID.uuid1, trader_id: UUID.uuid1,
  ...> side: :buy, size: 10 }, :AUXLND)

  :ok
  """
  def place_order(%{type: :market} = order_params, ticker) do
    case Exchange.Validations.cast_order(order_params) do
      {:ok, market_order} ->
        Exchange.MatchingEngine.place_market_order(ticker, market_order)

      {:error, errors} ->
        {:error, errors}
    end
  end

  @doc """
  Cancels an order on the Exchange

  """
  def cancel_order(order_id, ticker) do
    Exchange.MatchingEngine.cancel_order(ticker, order_id)
  end

  # Level 1 Market Data

  def spread(ticker) do
    Exchange.MatchingEngine.spread(ticker)
  end

  def highest_bid_price(ticker) do
    Exchange.MatchingEngine.bid_max(ticker)
  end

<<<<<<< HEAD
=======
  def highest_bid_volume(ticker) do
    Exchange.MatchingEngine.bid_volume(ticker)
  end

>>>>>>> e091d051
  def lowest_ask_price(ticker) do
    Exchange.MatchingEngine.ask_min(ticker)
  end

  def highest_ask_volume do
  end

  def highest_ask_volume(ticker) do
    Exchange.MatchingEngine.ask_volume(ticker)
  end

  def last_price do
  end

  def last_size do
  end
end<|MERGE_RESOLUTION|>--- conflicted
+++ resolved
@@ -78,13 +78,10 @@
     Exchange.MatchingEngine.bid_max(ticker)
   end
 
-<<<<<<< HEAD
-=======
   def highest_bid_volume(ticker) do
     Exchange.MatchingEngine.bid_volume(ticker)
   end
 
->>>>>>> e091d051
   def lowest_ask_price(ticker) do
     Exchange.MatchingEngine.ask_min(ticker)
   end
